--- conflicted
+++ resolved
@@ -234,20 +234,12 @@
 	@Prop() waveColor: string = this.RED;
 
 	/**
-<<<<<<< HEAD
-	 * Number of wave periods to display in the graph.
-=======
 	 * Number of wave periods to display in the graph. From 1 to 5.
->>>>>>> 0c4210a0
 	 */
 	@Prop({reflect: true, mutable: true}) periods: number = 3;
 	@Watch('periods')
 	handlePeriodsChange(newValue: number) {
-<<<<<<< HEAD
-		this.periods = newValue = Math.max(1, Math.min(newValue, 10));
-=======
 		this.periods = newValue = Math.max(1, Math.min(newValue, this.PERIODS_MAX));
->>>>>>> 0c4210a0
 		this._plot();
 	}
 
@@ -440,20 +432,10 @@
 		this._renderer.strokeStyle = this.waveColor || this.RED;
 		this._renderer.beginPath();
 
-<<<<<<< HEAD
-		const timeBase = (wavelength / 2.0) / Math.PI;
+		const timeBase = wavelength / (2.0 * Math.PI);
 
 		// scale the y values so that at max gain a single harmonic wave would occupy the full height of the graph
 		const scaleY = halfY / this.CONTROL_RANGE;
-
-		// y starts at the vertical center +/- the scaled DC offset which can be +/- one full wave
-		const yCenter = halfY - (scaleY * this._data.cos0.value);
-=======
-		const timeBase = wavelength / (2.0 * Math.PI);
-
-		// scale the y values so that at max gain a single harmonic wave would occupy the full height of the graph
-		const scaleY = halfY / this.CONTROL_RANGE;
->>>>>>> 0c4210a0
 
 		// y starts at the vertical center +/- the scaled DC offset which can be +/- one full wave
 		const yCenter = halfY - (scaleY * this._data.cos0.value);
@@ -465,16 +447,10 @@
 			const xCalc = (x % wavelength) / timeBase;
 			// add fourier series modificationss
 			for (let harmonic = 1; harmonic <= this.harmonics; harmonic++) {
-<<<<<<< HEAD
-				// invert because the canvas is "upside down" relative to graph +/-
-				y -= this._data[`cos${harmonic}`].value * Math.cos(harmonic * x / timeBase);
-				y -= this._data[`sin${harmonic}`].value * Math.sin(harmonic * x / timeBase);
-=======
 				const value = harmonic * xCalc;
 				// invert because the canvas is "upside down" relative to graph +/-
 				y -= this._data[`cos${harmonic}`].value * Math.cos(value);
 				y -= this._data[`sin${harmonic}`].value * Math.sin(value);
->>>>>>> 0c4210a0
 			}
 
 			// adjust by scale, gain, and offset
@@ -485,44 +461,18 @@
 				this._renderer.moveTo(x, y);
 			}
 			else {
-<<<<<<< HEAD
-				// x needs to be 1 pixel to the left otherwise the peaks don't align with the endpoint dots and lines
-				for (let waveStart = x - 1; waveStart <= maxX; waveStart += wavelength) {
-					this._renderer.moveTo(waveStart - 0.5, yPrev);
-					this._renderer.lineTo(waveStart + 0.5, y);
-				}
-				yPrev = y;
-=======
 				this._renderer.lineTo(x, y);
->>>>>>> 0c4210a0
 			}
 		}
 		this._renderer.stroke();
 		this._renderer.closePath();
 
-<<<<<<< HEAD
-		// end the waveform
-		this._renderer.fillStyle = this.endpointColor || this.GREEN;
-		for (let x = 0; x <= maxX; x += wavelength) {
-			// finish path between last and first y
-			this._renderer.beginPath();
-			this._renderer.moveTo(x - 0.5, yPrev);
-			this._renderer.lineTo(x + 0.5, yFirst);
-			this._renderer.stroke();
-			this._renderer.closePath();
-
-			// wave endpoint dots
-			if (!this.hideEnpoints) {
-				this._renderer.beginPath();
-				this._renderer.arc(x, yPrev, 3, -Math.PI, Math.PI, false);
-=======
 		// wave start/end-point dots
 		if (!this.hideEnpoints) {
 			this._renderer.fillStyle = this.endpointColor || this.GREEN;
 			for (let x = 0; x <= maxX; x += wavelength) {
 				this._renderer.beginPath();
 				this._renderer.arc(x, yOrigin, 3, -Math.PI, Math.PI, false);
->>>>>>> 0c4210a0
 				this._renderer.fill();
 				this._renderer.closePath();
 			}
@@ -718,11 +668,7 @@
 							<input class="periods" title="Number of fundamental wave periods to display"
 								type="number"
 								min={1}
-<<<<<<< HEAD
-								max={10}
-=======
 								max={this.PERIODS_MAX}
->>>>>>> 0c4210a0
 								value={this.periods}
 								onChange={event => this.periods = Number((event.currentTarget as HTMLInputElement).value)}
 							></input>
