# Fourier Synthesizer `<fourier-synth>`

<img alt="fourier-synth" src="fourier-synth.png" width="400" />


<!-- Auto Generated Below -->


## Overview

The Fourier Synthesizer web component is an interactive waveform and sound generator based on Fourier synthesis.

## Layout
The size of the synthesizer will by default be as large as possible within the web page. You can use CSS width and height properties and/or page layout to control the size if necessary.
```html
<fourier-synth style="width: 800px;"></fourier-synth>
```

## Usage

### 1. Basic

Only a `<fourier-synth>` element is required to use the component. Because JavaScript is required, a placeholder message can be placed inside the element to alert users that haven't enabled JavaScript.

```html
<fourier-synth>Please enable JavaScript to use Fourier Synthesizer</fourier-synth>
```


### 2. Advanced

Control over most features is provided through properties that are set through the attributes of the `<fourier-synth>` element.

```html
<fourier-synth
	audio-label="Enable Audio"
	axes-color="rgb(0, 127, 255)"
	background-color="rgb(0, 0, 0)"
	cos-title="Cos"
	endpoint-color="rgb(0, 255, 0)"
	endpoints-label="Enpoints"
	fundamental="220"
	fundamental-label="Fundamental"
	gain-label="Gain"
	graph-label="Show Graph"
	grid-dots-label="Grid Dots"
	harmonics="8"
	harmonics-label="Harmonics"
	hide-endpoints
	hide-graph
	hide-grid-dots
	hide-lines
	lines-label="Lines"
	main-title="Fourier Synthesis"
	periods="3"
	periods-label="Periods"
	reset-text="Reset"
	sin-title="Sin"
	wave-color="rgb(255, 0, 0)"
>Please enable JavaScript to use Fourier Synthesizer</fourier-synth>
```



## Properties

| Property           | Attribute           | Description                                                      | Type      | Default                 |
| ------------------ | ------------------- | ---------------------------------------------------------------- | --------- | ----------------------- |
| `audioLabel`       | `audio-label`       | Label text for the "Enable Audio" toggle switch.                 | `string`  | `'Enable Audio'`        |
| `axesColor`        | `axes-color`        | Color of graph background lines and dots. Use a CSS color value. | `string`  | `this.BLUE`             |
| `backgroundColor`  | `background-color`  | Background color of graph. Use a CSS color value.                | `string`  | `this.BLACK`            |
| `cosTitle`         | `cos-title`         | Title text for the cosine controls.                              | `string`  | `'Cos'`                 |
| `endpointColor`    | `endpoint-color`    | Color of the wave endpoint dots. Use a CSS color value.          | `string`  | `this.GREEN`            |
<<<<<<< HEAD
| `endpointsLabel`   | `endpoints-label`   | Text for the endpoints display control label.                    | `string`  | `'Enpoints'`            |
=======
| `endpointsLabel`   | `endpoints-label`   | Text for the endpoints display control label.                    | `string`  | `'Endpoints'`           |
>>>>>>> 0c4210a0
| `fundamental`      | `fundamental`       | The fundamental frequency of the fourier wave.                   | `number`  | `220`                   |
| `fundamentalLabel` | `fundamental-label` | Label for the fundamental control.                               | `string`  | `'Fundamental'`         |
| `gainLabel`        | `gain-label`        | Text for the gain control label.                                 | `string`  | `'Gain'`                |
| `graphLabel`       | `graph-label`       | Text for the graph display control label.                        | `string`  | `'Show Graph'`          |
| `gridDotsLabel`    | `grid-dots-label`   | Text for the grid dots display control label.                    | `string`  | `'Grid Dots'`           |
| `harmonics`        | `harmonics`         | Number of harmonics to control and produce.                      | `number`  | `8`                     |
| `harmonicsLabel`   | `harmonics-label`   | Label for the harmonics control.                                 | `string`  | `'Harmonics'`           |
| `hideEnpoints`     | `hide-enpoints`     | Don't display the wave endpoint dots.                            | `boolean` | `false`                 |
| `hideGraph`        | `hide-graph`        | Don't display the graph.                                         | `boolean` | `false`                 |
| `hideGridDots`     | `hide-grid-dots`    | Don't display the graph background dots.                         | `boolean` | `false`                 |
| `hideLines`        | `hide-lines`        | Don't display the graph background lines.                        | `boolean` | `false`                 |
| `linesLabel`       | `lines-label`       | Text for the lines display control label.                        | `string`  | `'Lines'`               |
| `mainTitle`        | `main-title`        | Text for the main title. Set empty to exclude the title.         | `string`  | `'Fourier Synthesizer'` |
| `periods`          | `periods`           | Number of wave periods to display in the graph.                  | `number`  | `3`                     |
| `periodsLabel`     | `periods-label`     | Text for periods control label.                                  | `string`  | `'Periods'`             |
| `resetText`        | `reset-text`        | Text for the reset button.                                       | `string`  | `'Reset'`               |
| `sinTitle`         | `sin-title`         | Title text for the sine controls.                                | `string`  | `'Sin'`                 |
| `waveColor`        | `wave-color`        | Color of graph lines and dots. Use a CSS color value.            | `string`  | `this.RED`              |


----------------------------------------------

*Built with [StencilJS](https://stenciljs.com/)*<|MERGE_RESOLUTION|>--- conflicted
+++ resolved
@@ -71,11 +71,7 @@
 | `backgroundColor`  | `background-color`  | Background color of graph. Use a CSS color value.                | `string`  | `this.BLACK`            |
 | `cosTitle`         | `cos-title`         | Title text for the cosine controls.                              | `string`  | `'Cos'`                 |
 | `endpointColor`    | `endpoint-color`    | Color of the wave endpoint dots. Use a CSS color value.          | `string`  | `this.GREEN`            |
-<<<<<<< HEAD
-| `endpointsLabel`   | `endpoints-label`   | Text for the endpoints display control label.                    | `string`  | `'Enpoints'`            |
-=======
 | `endpointsLabel`   | `endpoints-label`   | Text for the endpoints display control label.                    | `string`  | `'Endpoints'`           |
->>>>>>> 0c4210a0
 | `fundamental`      | `fundamental`       | The fundamental frequency of the fourier wave.                   | `number`  | `220`                   |
 | `fundamentalLabel` | `fundamental-label` | Label for the fundamental control.                               | `string`  | `'Fundamental'`         |
 | `gainLabel`        | `gain-label`        | Text for the gain control label.                                 | `string`  | `'Gain'`                |
